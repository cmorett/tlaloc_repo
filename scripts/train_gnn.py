import argparse
import os
from pathlib import Path
from datetime import datetime
import sys
import signal

import numpy as np
import torch
import torch.nn.functional as F
from torch import nn
from torch.nn import MultiheadAttention
from torch.cuda.amp import autocast, GradScaler
from torch_geometric.data import Data
from torch_geometric.loader import DataLoader
from torch.utils.data import Dataset, DataLoader as TorchLoader
from torch_geometric.nn import GCNConv, MessagePassing, GATConv, LayerNorm
from torch_geometric.utils import subgraph, k_hop_subgraph
import wntr
import matplotlib.pyplot as plt
from torch.optim.lr_scheduler import ReduceLROnPlateau
from typing import Optional, Sequence
import networkx as nx

# Ensure the repository root is importable when running this file directly
REPO_ROOT = Path(__file__).resolve().parents[1]
if str(REPO_ROOT) not in sys.path:
    sys.path.insert(0, str(REPO_ROOT))

from models.loss_utils import (
    compute_mass_balance_loss,
    pressure_headloss_consistency_loss,
)


class HydroConv(MessagePassing):
    """Mass-conserving convolution supporting heterogeneous components."""

    def __init__(
        self,
        in_channels: int,
        out_channels: int,
        edge_dim: int,
        num_node_types: int = 1,
        num_edge_types: int = 1,
    ) -> None:
        super().__init__(aggr="add")
        self.in_channels = in_channels
        self.out_channels = out_channels
        self.num_node_types = num_node_types
        self.num_edge_types = num_edge_types

        # Separate linear layers per node type so different components can
        # learn distinct transformations.
        self.lin = nn.ModuleList(
            [nn.Linear(in_channels, out_channels) for _ in range(num_node_types)]
        )

        # Each edge type obtains its own small MLP to compute a transmissibility
        # weight from the edge attributes.
        self.edge_mlps = nn.ModuleList(
            [nn.Sequential(nn.Linear(edge_dim, 1), nn.Softplus()) for _ in range(num_edge_types)]
        )

    def forward(
        self,
        x: torch.Tensor,
        edge_index: torch.Tensor,
        edge_attr: Optional[torch.Tensor] = None,
        node_type: Optional[torch.Tensor] = None,
        edge_type: Optional[torch.Tensor] = None,
    ) -> torch.Tensor:
        """Run convolution with optional node/edge type information."""

        if edge_attr is None:
            raise ValueError("edge_attr cannot be None for HydroConv")

        if node_type is None:
            node_type = torch.zeros(x.size(0), dtype=torch.long, device=x.device)
        if edge_type is None:
            edge_type = torch.zeros(edge_index.size(1), dtype=torch.long, device=edge_index.device)

        aggr = self.propagate(edge_index, x=x, edge_attr=edge_attr, edge_type=edge_type)
        out = torch.zeros((x.size(0), self.out_channels), device=x.device, dtype=aggr.dtype)
        for t, lin in enumerate(self.lin):
            idx = node_type == t
            if torch.any(idx):
                out[idx] = lin(aggr[idx])
        return out

    def message(self, x_i: torch.Tensor, x_j: torch.Tensor, edge_attr: torch.Tensor, edge_type: torch.Tensor) -> torch.Tensor:
        weight = torch.zeros(edge_attr.size(0), 1, device=edge_attr.device)
        for t, mlp in enumerate(self.edge_mlps):
            idx = edge_type == t
            if torch.any(idx):
                weight[idx] = mlp(edge_attr[idx])
        return weight * (x_j - x_i)


class EnhancedGNNEncoder(nn.Module):
    """Flexible GNN encoder supporting heterogeneous graphs and attention.

    The forward pass expects explicit tensor arguments so that the model can be
    compiled with TorchScript.  ``x`` is a node feature matrix of shape
    ``[N, F]`` and ``edge_index`` contains the directed edges with shape
    ``[2, E]``. Optional edge attributes and type indices can also be provided.
    """

    def __init__(
        self,
        in_channels: int,
        hidden_channels: int,
        out_channels: int,
        num_layers: int = 2,
        dropout: float = 0.0,
        activation: str = "relu",
        residual: bool = False,
        edge_dim: Optional[int] = None,
        use_attention: bool = False,
        gat_heads: int = 4,
        share_weights: bool = False,
        num_node_types: int = 1,
        num_edge_types: int = 1,
    ) -> None:
        super().__init__()

        self.use_attention = use_attention
        self.dropout = dropout
        self.residual = residual
        self.act_fn = getattr(F, activation)
        self.share_weights = share_weights
        self.num_node_types = num_node_types
        self.num_edge_types = num_edge_types

        def make_conv(in_c: int, out_c: int):
            if use_attention:
                return GATConv(in_c, out_c // gat_heads, heads=gat_heads, edge_dim=edge_dim)
            if edge_dim is not None:
                return HydroConv(
                    in_c,
                    out_c,
                    edge_dim,
                    num_node_types=self.num_node_types,
                    num_edge_types=self.num_edge_types,
                )
            return GCNConv(in_c, out_c)

        self.convs = nn.ModuleList()
        self.norms = nn.ModuleList()

        if share_weights:
            first = make_conv(in_channels, hidden_channels)
            self.convs.append(first)
            shared = first if in_channels == hidden_channels else make_conv(hidden_channels, hidden_channels)
            for _ in range(num_layers - 1):
                self.convs.append(shared)
        else:
            for i in range(num_layers):
                in_c = in_channels if i == 0 else hidden_channels
                self.convs.append(make_conv(in_c, hidden_channels))

        for _ in range(num_layers):
            self.norms.append(LayerNorm(hidden_channels))

        self.fc_out = nn.Linear(hidden_channels, out_channels)

    def forward(
        self,
        x: torch.Tensor,
        edge_index: torch.Tensor,
        edge_attr: Optional[torch.Tensor] = None,
        node_type: Optional[torch.Tensor] = None,
        edge_type: Optional[torch.Tensor] = None,
    ) -> torch.Tensor:
        for conv, norm in zip(self.convs, self.norms):
            identity = x
            if isinstance(conv, HydroConv):
                x = conv(x, edge_index, edge_attr, node_type, edge_type)
            elif conv.__class__.__name__ == "GATConv":
                x = conv(x, edge_index, edge_attr)
            else:
                x = conv(x, edge_index)
            x = self.act_fn(x)
            x = F.dropout(x, p=self.dropout, training=self.training)
            x = norm(x)
            if self.residual and identity.shape == x.shape:
                x = x + identity
        return self.fc_out(x)


# Backwards compatibility for tests and older scripts
GCNEncoder = EnhancedGNNEncoder


class RecurrentGNNSurrogate(nn.Module):
    """GNN encoder followed by an LSTM for sequence prediction."""

    def __init__(
        self,
        in_channels: int,
        hidden_channels: int,
        edge_dim: int,
        output_dim: int,
        num_layers: int,
        use_attention: bool,
        gat_heads: int,
        dropout: float,
        residual: bool,
        rnn_hidden_dim: int,
        share_weights: bool = False,
        num_node_types: int = 1,
        num_edge_types: int = 1,
    ) -> None:
        super().__init__()
        self.encoder = EnhancedGNNEncoder(
            in_channels,
            hidden_channels,
            hidden_channels,
            num_layers=num_layers,
            dropout=dropout,
            residual=residual,
            edge_dim=edge_dim,
            use_attention=use_attention,
            gat_heads=gat_heads,
            share_weights=share_weights,
            num_node_types=num_node_types,
            num_edge_types=num_edge_types,
        )
        self.rnn = nn.LSTM(hidden_channels, rnn_hidden_dim, batch_first=True)
        self.decoder = nn.Linear(rnn_hidden_dim, output_dim)

    def forward(
        self,
        X_seq: torch.Tensor,
        edge_index: torch.Tensor,
        edge_attr: torch.Tensor,
        node_type: Optional[torch.Tensor] = None,
        edge_type: Optional[torch.Tensor] = None,
    ) -> torch.Tensor:
        batch_size, T, num_nodes, in_dim = X_seq.size()
        device = X_seq.device
        E = edge_index.size(1)
        # Expand edge index for ``batch_size`` separate graphs
        batch_edge_index = edge_index.repeat(1, batch_size) + (
            torch.arange(batch_size, device=device).repeat_interleave(E) * num_nodes
        )
        edge_attr_rep = edge_attr.repeat(batch_size, 1) if edge_attr is not None else None
        node_type_rep = (
            node_type.repeat(batch_size) if node_type is not None else None
        )
        edge_type_rep = (
            edge_type.repeat(batch_size) if edge_type is not None else None
        )

        node_embeddings = []
        for t in range(T):
            x_t = X_seq[:, t].reshape(batch_size * num_nodes, in_dim)
            gnn_out = self.encoder(
                x_t,
                batch_edge_index,
                edge_attr_rep,
                node_type_rep,
                edge_type_rep,
            )  # [batch_size*num_nodes, hidden]
            gnn_out = gnn_out.view(batch_size, num_nodes, -1)
            node_embeddings.append(gnn_out)

        emb = torch.stack(node_embeddings, dim=1)  # [B, T, N, H]
        # reshape so each node has its own sequence in the batch dimension
        rnn_in = emb.permute(0, 2, 1, 3).reshape(batch_size * num_nodes, T, -1)
        rnn_out, _ = self.rnn(rnn_in)
        rnn_out = rnn_out.reshape(batch_size, num_nodes, T, -1).permute(0, 2, 1, 3)
        out = self.decoder(rnn_out)
        # Clamp pressure and chlorine in the normalized domain so that 0
        # corresponds to 0 in physical units when denormalised.
        out = out.clone()
        min_p = min_c = 0.0
        if getattr(self, "y_mean", None) is not None:
            if isinstance(self.y_mean, dict):
                p_mean = self.y_mean["node_outputs"][0].to(out.device)
                p_std = self.y_std["node_outputs"][0].to(out.device)
                if self.y_mean["node_outputs"].numel() > 1:
                    c_mean = self.y_mean["node_outputs"][1].to(out.device)
                    c_std = self.y_std["node_outputs"][1].to(out.device)
                else:
                    c_mean = torch.tensor(0.0, device=out.device)
                    c_std = torch.tensor(1.0, device=out.device)
            else:
                p_mean = self.y_mean[0].to(out.device)
                p_std = self.y_std[0].to(out.device)
                if self.y_mean.numel() > 1:
                    c_mean = self.y_mean[1].to(out.device)
                    c_std = self.y_std[1].to(out.device)
                else:
                    c_mean = torch.tensor(0.0, device=out.device)
                    c_std = torch.tensor(1.0, device=out.device)
            min_p = -p_mean / p_std
            min_c = -c_mean / c_std

        if out.size(-1) >= 1:
            out[..., 0] = torch.clamp(out[..., 0], min=min_p)
        if out.size(-1) >= 2:
            out[..., 1] = torch.clamp(out[..., 1], min=min_c)
        return out


class MultiTaskGNNSurrogate(nn.Module):
    """Recurrent GNN surrogate predicting node and edge level targets."""

    def __init__(
        self,
        in_channels: int,
        hidden_channels: int,
        edge_dim: int,
        node_output_dim: int,
        edge_output_dim: int,
        num_layers: int,
        use_attention: bool,
        gat_heads: int,
        dropout: float,
        residual: bool,
        rnn_hidden_dim: int,
        share_weights: bool = False,
        num_node_types: int = 1,
        num_edge_types: int = 1,
    ) -> None:
        super().__init__()
        self.encoder = EnhancedGNNEncoder(
            in_channels,
            hidden_channels,
            hidden_channels,
            num_layers=num_layers,
            dropout=dropout,
            residual=residual,
            edge_dim=edge_dim,
            use_attention=use_attention,
            gat_heads=gat_heads,
            share_weights=share_weights,
            num_node_types=num_node_types,
            num_edge_types=num_edge_types,
        )
        self.rnn = nn.LSTM(hidden_channels, rnn_hidden_dim, batch_first=True)
        self.time_att = MultiheadAttention(rnn_hidden_dim, num_heads=4, batch_first=True)
        self.node_decoder = nn.Linear(rnn_hidden_dim, node_output_dim)

        self.edge_decoder = nn.Linear(rnn_hidden_dim * 3, edge_output_dim)


    def reset_tank_levels(
        self,
        init_levels: Optional[torch.Tensor] = None,
        batch_size: int = 1,
        device: Optional[torch.device] = None,
    ) -> None:
        """Initialize internal tank volumes.

        Parameters
        ----------
        init_levels : torch.Tensor, optional
            Tensor of initial tank volumes (``[B, num_tanks]``).  When ``None``
            the levels are reset to zero.
        batch_size : int
            Number of sequences in the batch when ``init_levels`` is ``None``.
        device : torch.device, optional
            Target device for the tensor.
        """
        if not hasattr(self, "tank_indices"):
            return
        if device is None:
            device = next(self.parameters()).device
        if init_levels is None:
            init_levels = torch.zeros(batch_size, len(self.tank_indices), device=device)
        else:
            init_levels = init_levels.to(device)
        self.tank_levels = init_levels

    def forward(
        self,
        X_seq: torch.Tensor,
        edge_index: torch.Tensor,
        edge_attr: torch.Tensor,
        node_type: Optional[torch.Tensor] = None,
        edge_type: Optional[torch.Tensor] = None,
    ):
        batch_size, T, num_nodes, in_dim = X_seq.size()
        device = X_seq.device
        E = edge_index.size(1)
        batch_edge_index = edge_index.repeat(1, batch_size) + (
            torch.arange(batch_size, device=device).repeat_interleave(E) * num_nodes
        )
        edge_attr_rep = edge_attr.repeat(batch_size, 1) if edge_attr is not None else None
        node_type_rep = (
            node_type.repeat(batch_size) if node_type is not None else None
        )
        edge_type_rep = (
            edge_type.repeat(batch_size) if edge_type is not None else None
        )

        node_embeddings = []
        for t in range(T):
            x_t = X_seq[:, t].reshape(batch_size * num_nodes, in_dim)
            gnn_out = self.encoder(
                x_t,
                batch_edge_index,
                edge_attr_rep,
                node_type_rep,
                edge_type_rep,
            )
            gnn_out = gnn_out.view(batch_size, num_nodes, -1)
            node_embeddings.append(gnn_out)

        emb = torch.stack(node_embeddings, dim=1)
        rnn_in = emb.permute(0, 2, 1, 3).reshape(batch_size * num_nodes, T, -1)
        rnn_out, _ = self.rnn(rnn_in)
        rnn_out = rnn_out.reshape(batch_size, num_nodes, T, -1).permute(0, 2, 1, 3)

        # apply temporal self-attention so each node can weigh its history
        att_in = rnn_out.reshape(batch_size * num_nodes, T, -1)
        att_out, _ = self.time_att(att_in, att_in, att_in)
        att_out = att_out.reshape(batch_size, num_nodes, T, -1).permute(0, 2, 1, 3)

        node_pred = self.node_decoder(att_out)
        node_pred = node_pred.clone()

        src = edge_index[0]
        tgt = edge_index[1]
        h_src = att_out[:, :, src, :]
        h_tgt = att_out[:, :, tgt, :]
        h_diff = h_src - h_tgt
        edge_emb = torch.cat([h_src, h_tgt, h_diff], dim=-1)
        edge_pred = self.edge_decoder(edge_emb)

        if hasattr(self, "tank_indices") and len(getattr(self, "tank_indices")) > 0:
            if not hasattr(self, "tank_levels") or self.tank_levels.size(0) != batch_size:
                self.tank_levels = torch.zeros(batch_size, len(self.tank_indices), device=device)
            flows = edge_pred[..., 0]  # [B, T, E]
            updates = torch.zeros(batch_size, T, num_nodes, device=device)
            for t in range(T):
                net = []
                for edges, signs in zip(self.tank_edges, self.tank_signs):
                    if edges.numel() == 0:
                        net.append(torch.zeros(batch_size, device=device))
                    else:
                        net.append((flows[:, t, edges] * signs).sum(dim=1))
                net_flow = torch.stack(net, dim=1)
                delta_vol = net_flow * 3600.0
                self.tank_levels += delta_vol
                # Prevent negative volumes accumulating
                self.tank_levels = self.tank_levels.clamp(min=0.0)
                delta_h = delta_vol / self.tank_areas
                for i, tank_idx in enumerate(self.tank_indices):
                    updates[:, t, tank_idx] = delta_h[:, i]
            update_tensor = torch.zeros_like(node_pred)
            update_tensor[..., 0] = updates
            node_pred = node_pred + update_tensor
        # Clamp pressure and chlorine in normalized units so that the lower
        # bound corresponds to 0 in physical units.
        min_p = min_c = 0.0
        if getattr(self, "y_mean", None) is not None:
            if isinstance(self.y_mean, dict):
                p_mean = self.y_mean["node_outputs"][0].to(node_pred.device)
                p_std = self.y_std["node_outputs"][0].to(node_pred.device)
                if self.y_mean["node_outputs"].numel() > 1:
                    c_mean = self.y_mean["node_outputs"][1].to(node_pred.device)
                    c_std = self.y_std["node_outputs"][1].to(node_pred.device)
                else:
                    c_mean = torch.tensor(0.0, device=node_pred.device)
                    c_std = torch.tensor(1.0, device=node_pred.device)
            else:
                p_mean = self.y_mean[0].to(node_pred.device)
                p_std = self.y_std[0].to(node_pred.device)
                if self.y_mean.numel() > 1:
                    c_mean = self.y_mean[1].to(node_pred.device)
                    c_std = self.y_std[1].to(node_pred.device)
                else:
                    c_mean = torch.tensor(0.0, device=node_pred.device)
                    c_std = torch.tensor(1.0, device=node_pred.device)
            min_p = -p_mean / p_std
            min_c = -c_mean / c_std

        pressure = torch.clamp(node_pred[..., 0], min=min_p)
        if node_pred.size(-1) >= 2:
            chlorine = torch.clamp(node_pred[..., 1], min=min_c)
            other = node_pred[..., 2:]
            node_pred = torch.cat(
                [pressure.unsqueeze(-1), chlorine.unsqueeze(-1), other], dim=-1
            )
        else:
            node_pred = pressure.unsqueeze(-1)

        return {
            "node_outputs": node_pred,
            "edge_outputs": edge_pred,
        }


def load_dataset(
    x_path: str,
    y_path: str,
    edge_index_path: str = "edge_index.npy",
    edge_attr: Optional[np.ndarray] = None,
    node_type: Optional[np.ndarray] = None,
    edge_type: Optional[np.ndarray] = None,
) -> list[Data]:
    """Load training data.

    The function supports two dataset layouts:

    1. **Dictionary format** – each element of ``X`` is a dictionary containing
       ``edge_index`` and ``node_features`` arrays.
    2. **Matrix format** – ``X`` is an array of node feature matrices while a
       shared ``edge_index`` array is stored separately.
    """

    X = np.load(x_path, allow_pickle=True)
    y = np.load(y_path, allow_pickle=True)
    data_list = []
    edge_attr_tensor = None
    node_type_tensor = None
    edge_type_tensor = None
    if edge_attr is not None:
        edge_attr_tensor = torch.tensor(edge_attr, dtype=torch.float32)
    if node_type is not None:
        node_type_tensor = torch.tensor(node_type, dtype=torch.long)
    if edge_type is not None:
        edge_type_tensor = torch.tensor(edge_type, dtype=torch.long)

    # Detect whether the first entry is a dictionary (object array) or a plain
    # matrix. ``np.ndarray`` with ``dtype=object`` will require calling
    # ``item()`` to obtain the underlying dictionary.
    first_elem = X[0]
    if isinstance(first_elem, dict) or (
        isinstance(first_elem, np.ndarray) and first_elem.dtype == object
    ):
        for graph_dict, label in zip(X, y):
            d = graph_dict if isinstance(graph_dict, dict) else graph_dict.item()
            edge_index = torch.tensor(d["edge_index"], dtype=torch.long)
            node_feat = torch.tensor(d["node_features"], dtype=torch.float32)
            if torch.isnan(node_feat).any():
                # Replace NaNs introduced during data generation (e.g., missing
                # reservoir heads) with zeros so that training does not produce
                # ``NaN`` losses.
                node_feat = torch.nan_to_num(node_feat)
            data = Data(x=node_feat, edge_index=edge_index, y=torch.tensor(label))
            if edge_attr_tensor is not None:
                data.edge_attr = edge_attr_tensor
            if node_type_tensor is not None:
                data.node_type = node_type_tensor
            if edge_type_tensor is not None:
                data.edge_type = edge_type_tensor
            data_list.append(data)
    else:
        # ``X`` already contains node feature matrices. Load the shared
        # ``edge_index`` from ``edge_index_path``.
        edge_index = torch.tensor(np.load(edge_index_path), dtype=torch.long)
        for node_feat, label in zip(X, y):
            node_feat = torch.tensor(node_feat, dtype=torch.float32)
            if torch.isnan(node_feat).any():
                node_feat = torch.nan_to_num(node_feat)
            data = Data(x=node_feat, edge_index=edge_index, y=torch.tensor(label))
            if edge_attr_tensor is not None:
                data.edge_attr = edge_attr_tensor
            if node_type_tensor is not None:
                data.node_type = node_type_tensor
            if edge_type_tensor is not None:
                data.edge_type = edge_type_tensor
            data_list.append(data)

    return data_list


def compute_norm_stats(data_list):
    """Compute mean and std per feature/target dimension from ``data_list``."""
    all_x = torch.cat([d.x for d in data_list], dim=0)
    all_y = torch.cat([d.y for d in data_list], dim=0)
    x_mean = all_x.mean(dim=0)
    x_std = all_x.std(dim=0) + 1e-8
    y_mean = all_y.mean(dim=0)
    y_std = all_y.std(dim=0) + 1e-8
    return x_mean, x_std, y_mean, y_std


def _to_numpy(seq: Sequence[float]) -> np.ndarray:
    """Convert sequence to NumPy array."""
    return np.asarray(seq, dtype=float)


def predicted_vs_actual_scatter(
    true_pressure: Sequence[float],
    pred_pressure: Sequence[float],
    true_chlorine: Sequence[float],
    pred_chlorine: Sequence[float],
    run_name: str,
    plots_dir: Optional[Path] = None,
    return_fig: bool = False,
) -> Optional[plt.Figure]:
    """Scatter plots comparing surrogate predictions with EPANET results."""
    if plots_dir is None:
        plots_dir = PLOTS_DIR
    plots_dir.mkdir(parents=True, exist_ok=True)

    tp = _to_numpy(true_pressure)
    pp = _to_numpy(pred_pressure)
    tc = _to_numpy(true_chlorine)
    pc = _to_numpy(pred_chlorine)

    # chlorine values are stored in log space (log1p). Convert back to mg/L
    # before plotting so the axes reflect physical units.
    tc = np.expm1(tc)
    pc = np.expm1(pc)

    fig, axes = plt.subplots(1, 2, figsize=(10, 4))

    axes[0].scatter(tp, pp, label="Pressure", color="tab:blue", alpha=0.7)
    min_p, max_p = tp.min(), tp.max()
    axes[0].plot([min_p, max_p], [min_p, max_p], "k--", lw=1)
    axes[0].set_xlabel("Actual Pressure (m)")
    axes[0].set_ylabel("Predicted Pressure (m)")
    axes[0].set_title("Pressure")

    axes[1].scatter(tc, pc, label="Chlorine", color="tab:orange", alpha=0.7)
    min_c, max_c = tc.min(), tc.max()
    axes[1].plot([min_c, max_c], [min_c, max_c], "k--", lw=1)
    axes[1].set_xlabel("Actual Chlorine (mg/L)")
    axes[1].set_ylabel("Predicted Chlorine (mg/L)")
    axes[1].set_title("Chlorine")

    fig.suptitle("Surrogate Model Prediction Accuracy for Pressure and Chlorine")
    fig.tight_layout()
    fig.subplots_adjust(top=0.85)

    fig.savefig(plots_dir / f"pred_vs_actual_{run_name}.png")
    if not return_fig:
        plt.close(fig)
    return fig if return_fig else None


def compute_edge_attr_stats(edge_attr: np.ndarray) -> tuple[torch.Tensor, torch.Tensor]:
    """Return mean and std for edge attribute matrix."""
    attr_mean = torch.tensor(edge_attr.mean(axis=0), dtype=torch.float32)
    attr_std = torch.tensor(edge_attr.std(axis=0) + 1e-8, dtype=torch.float32)
    return attr_mean, attr_std


def save_scatter_plots(
    true_p, preds_p, true_c, preds_c, run_name: str, plots_dir: Optional[Path] = None
) -> None:
    """Save enhanced scatter plots for surrogate predictions."""
    if plots_dir is None:
        plots_dir = PLOTS_DIR

    fig = predicted_vs_actual_scatter(
        true_p,
        preds_p,
        true_c,
        preds_c,
        run_name,
        plots_dir=plots_dir,
        return_fig=True,
    )
    # also store individual scatter images for backward compatibility
    axes = fig.axes
    axes[0].figure.savefig(plots_dir / f"pred_vs_actual_pressure_{run_name}.png")
    axes[1].figure.savefig(
        plots_dir / f"pred_vs_actual_chlorine_{run_name}.png"
    )
    plt.close(fig)


def apply_normalization(
    data_list,
    x_mean,
    x_std,
    y_mean,
    y_std,
    edge_attr_mean=None,
    edge_attr_std=None,
):
    for d in data_list:
        d.x = (d.x - x_mean) / x_std
        d.y = (d.y - y_mean) / y_std
        if edge_attr_mean is not None and getattr(d, "edge_attr", None) is not None:
            d.edge_attr = (d.edge_attr - edge_attr_mean) / edge_attr_std


class SequenceDataset(Dataset):
    """Simple ``Dataset`` for sequence data supporting multi-task labels."""

    def __init__(self, X: np.ndarray, Y: np.ndarray, edge_index: np.ndarray, edge_attr: Optional[np.ndarray], node_type: Optional[np.ndarray] = None, edge_type: Optional[np.ndarray] = None):
        self.X = torch.tensor(X, dtype=torch.float32)
        self.edge_index = torch.tensor(edge_index, dtype=torch.long)
        self.edge_attr = None
        if edge_attr is not None:
            self.edge_attr = torch.tensor(edge_attr, dtype=torch.float32)
        self.node_type = None
        if node_type is not None:
            self.node_type = torch.tensor(node_type, dtype=torch.long)
        self.edge_type = None
        if edge_type is not None:
            self.edge_type = torch.tensor(edge_type, dtype=torch.long)

        first = Y[0]
        if isinstance(first, dict) or (isinstance(first, np.ndarray) and Y.dtype == object):
            self.multi = True
            self.Y = {
                "node_outputs": torch.stack(
                    [torch.tensor(y["node_outputs"], dtype=torch.float32) for y in Y]
                ),
                "edge_outputs": torch.stack(
                    [torch.tensor(y["edge_outputs"], dtype=torch.float32) for y in Y]
                ),
            }
        else:
            self.multi = False
            self.Y = torch.tensor(Y, dtype=torch.float32)

    def __len__(self) -> int:  # type: ignore[override]
        return self.X.shape[0]

    def __getitem__(self, idx: int):  # type: ignore[override]
        if self.multi:
            return self.X[idx], {k: v[idx] for k, v in self.Y.items()}
        return self.X[idx], self.Y[idx]


def compute_sequence_norm_stats(X: np.ndarray, Y: np.ndarray):
    """Return mean and std for sequence arrays including multi-task targets."""

    x_flat = X.reshape(-1, X.shape[-1])
    x_mean = torch.tensor(x_flat.mean(axis=0), dtype=torch.float32)
    x_std = torch.tensor(x_flat.std(axis=0) + 1e-8, dtype=torch.float32)

    first = Y[0]
    if isinstance(first, dict) or (isinstance(first, np.ndarray) and Y.dtype == object):
        node = np.concatenate(
            [y["node_outputs"].reshape(-1, y["node_outputs"].shape[-1]) for y in Y],
            axis=0,
        )
        edge = np.concatenate(
            [y["edge_outputs"].reshape(-1) for y in Y],
            axis=0,
        )
        y_mean = {
            "node_outputs": torch.tensor(node.mean(axis=0), dtype=torch.float32),
            "edge_outputs": torch.tensor(edge.mean(), dtype=torch.float32),
        }
        y_std = {
            "node_outputs": torch.tensor(node.std(axis=0) + 1e-8, dtype=torch.float32),
            "edge_outputs": torch.tensor(edge.std() + 1e-8, dtype=torch.float32),
        }
    else:
        y_flat = Y.reshape(-1, Y.shape[-1])
        y_mean = torch.tensor(y_flat.mean(axis=0), dtype=torch.float32)
        y_std = torch.tensor(y_flat.std(axis=0) + 1e-8, dtype=torch.float32)

    return x_mean, x_std, y_mean, y_std


def apply_sequence_normalization(
    dataset: SequenceDataset,
    x_mean: torch.Tensor,
    x_std: torch.Tensor,
    y_mean,
    y_std,
    edge_attr_mean: Optional[torch.Tensor] = None,
    edge_attr_std: Optional[torch.Tensor] = None,
) -> None:
    dataset.X = (dataset.X - x_mean) / x_std
    if dataset.multi:
        for k in dataset.Y:
            if k in y_mean:
                dataset.Y[k] = (dataset.Y[k] - y_mean[k]) / y_std[k]
    else:
        dataset.Y = (dataset.Y - y_mean) / y_std
    if edge_attr_mean is not None and dataset.edge_attr is not None:
        dataset.edge_attr = (dataset.edge_attr - edge_attr_mean) / edge_attr_std


def build_edge_attr(
    wn: wntr.network.WaterNetworkModel, edge_index: np.ndarray
) -> np.ndarray:
    """Return edge attribute matrix [E,3] for given edge index."""
    node_map = {n: i for i, n in enumerate(wn.node_name_list)}
    attr_dict: dict[tuple[int, int], list[float]] = {}
    for link_name in wn.link_name_list:
        link = wn.get_link(link_name)
        i = node_map[link.start_node.name]
        j = node_map[link.end_node.name]
        length = getattr(link, "length", 0.0) or 0.0
        diam = getattr(link, "diameter", 0.0) or 0.0
        rough = getattr(link, "roughness", 0.0) or 0.0
        attr = [float(length), float(diam), float(rough)]
        attr_dict[(i, j)] = attr
        attr_dict[(j, i)] = attr
    return np.array([attr_dict[(int(s), int(t))] for s, t in edge_index.T], dtype=np.float32)


def build_edge_type(
    wn: wntr.network.WaterNetworkModel, edge_index: np.ndarray
) -> np.ndarray:
    """Return integer edge type array matching ``edge_index``."""

    node_map = {n: i for i, n in enumerate(wn.node_name_list)}
    type_dict: dict[tuple[int, int], int] = {}
    for link_name in wn.link_name_list:
        link = wn.get_link(link_name)
        i = node_map[link.start_node.name]
        j = node_map[link.end_node.name]
        if link_name in wn.pipe_name_list:
            t = 0  # pipe connection
        elif link_name in wn.pump_name_list:
            t = 1  # pump connection
        elif link_name in wn.valve_name_list:
            t = 2  # valve connection
        else:
            t = 0
        type_dict[(i, j)] = t
        type_dict[(j, i)] = t

    return np.array([type_dict[(int(s), int(t))] for s, t in edge_index.T], dtype=np.int64)


def build_edge_pairs(
    edge_index: np.ndarray, edge_type: Optional[np.ndarray] = None
) -> list[tuple[int, int]]:
    """Return list of ``(i, j)`` tuples pairing forward and reverse edges.

    When ``edge_type`` is provided, only edges with type ``0`` (pipes) are
    paired.  This avoids including pumps or valves in the symmetry penalty.
    """

    pair_map: dict[tuple[int, int], int] = {}
    pairs: list[tuple[int, int]] = []
    for eid in range(edge_index.shape[1]):
        u = int(edge_index[0, eid])
        v = int(edge_index[1, eid])
        if (v, u) in pair_map:
            j = pair_map[(v, u)]
            if edge_type is None or (edge_type[eid] == 0 and edge_type[j] == 0):
                pairs.append((j, eid))
        else:
            pair_map[(u, v)] = eid
    return pairs


def build_node_type(wn: wntr.network.WaterNetworkModel) -> np.ndarray:
    """Return integer node type array for the network nodes."""

    types = []
    for n in wn.node_name_list:
        if n in wn.junction_name_list:
            types.append(0)
        elif n in wn.tank_name_list:
            types.append(1)
        elif n in wn.reservoir_name_list:
            types.append(2)
        else:
            # Pumps and valves are modeled as edges; keep unique index
            types.append(0)
    return np.array(types, dtype=np.int64)


def build_loss_mask(wn: wntr.network.WaterNetworkModel) -> torch.Tensor:
    """Return boolean mask marking nodes included in the loss."""

    mask = torch.ones(len(wn.node_name_list), dtype=torch.bool)
    for i, name in enumerate(wn.node_name_list):
        if name in wn.reservoir_name_list or name in wn.tank_name_list:
            mask[i] = False
    return mask


interrupted = False


def _signal_handler(signum, frame):
    global interrupted
    interrupted = True
    print("Received interrupt signal. Stopping after current epoch...")


def handle_keyboard_interrupt(model_path: str) -> None:
    """Notify user that training was interrupted."""
    print(f"Training interrupted. Using best weights saved to {model_path}")


def partition_graph_greedy(edge_index: np.ndarray, num_nodes: int, cluster_size: int) -> list[np.ndarray]:
    """Split ``edge_index`` into clusters using greedy modularity heuristics."""
    G = nx.Graph()
    G.add_nodes_from(range(num_nodes))
    G.add_edges_from((int(s), int(t)) for s, t in edge_index.T)
    communities = list(nx.algorithms.community.greedy_modularity_communities(G))
    clusters: list[list[int]] = []
    for com in communities:
        nodes = list(com)
        for i in range(0, len(nodes), cluster_size):
            clusters.append(nodes[i : i + cluster_size])
    assigned = {n for cl in clusters for n in cl}
    for n in range(num_nodes):
        if n not in assigned:
            smallest = min(range(len(clusters)), key=lambda i: len(clusters[i]))
            clusters[smallest].append(n)
    return [np.array(sorted(c), dtype=np.int64) for c in clusters]


class ClusterSampleDataset(Dataset):
    """Dataset that yields samples restricted to precomputed node clusters."""

    def __init__(self, base_data: list[Data], clusters: list[np.ndarray]):
        self.base_data = base_data
        self.clusters = clusters
        self.num_clusters = len(clusters)
        base = base_data[0]
        self.edge_index = base.edge_index
        self.edge_attr = getattr(base, "edge_attr", None)
        self.node_type = getattr(base, "node_type", None)
        self.edge_type = getattr(base, "edge_type", None)
        self.subgraphs = []
        ei = torch.tensor(self.edge_index, dtype=torch.long)
        for nodes in clusters:
            nodes_t = torch.tensor(nodes, dtype=torch.long)
            sub_ei, mask = subgraph(nodes_t, ei, relabel_nodes=True)
            self.subgraphs.append((nodes_t, sub_ei, mask))

    def __len__(self) -> int:  # type: ignore[override]
        return len(self.base_data) * self.num_clusters

    def __getitem__(self, idx: int):  # type: ignore[override]
        sample_idx = idx // self.num_clusters
        cluster_idx = idx % self.num_clusters
        nodes_t, ei, mask = self.subgraphs[cluster_idx]
        base = self.base_data[sample_idx]
        data = Data(x=base.x[nodes_t], y=base.y[nodes_t], edge_index=ei)
        if self.edge_attr is not None:
            data.edge_attr = self.edge_attr[mask]
        if self.node_type is not None:
            data.node_type = self.node_type[nodes_t]
        if self.edge_type is not None:
            data.edge_type = self.edge_type[mask]
        return data


class NeighborSampleDataset(Dataset):
    """Dataset performing random neighbor sampling on-the-fly."""

    def __init__(self, base_data: list[Data], edge_index: np.ndarray, sample_size: int, num_hops: int = 1):
        self.base_data = base_data
        self.sample_size = sample_size
        self.num_hops = num_hops
        self.edge_index = torch.tensor(edge_index, dtype=torch.long)
        base = base_data[0]
        self.edge_attr = getattr(base, "edge_attr", None)
        self.node_type = getattr(base, "node_type", None)
        self.edge_type = getattr(base, "edge_type", None)
        self.num_nodes = int(self.edge_index.max()) + 1

    def __len__(self) -> int:  # type: ignore[override]
        return len(self.base_data)

    def __getitem__(self, idx: int):  # type: ignore[override]
        base = self.base_data[idx]
        targets = np.random.choice(self.num_nodes, min(self.sample_size, self.num_nodes), replace=False)
        subset, ei, mapping, mask = k_hop_subgraph(torch.tensor(targets, dtype=torch.long), self.num_hops, self.edge_index, relabel_nodes=True)
        data = Data(x=base.x[subset], y=base.y[subset], edge_index=ei)
        if self.edge_attr is not None:
            data.edge_attr = self.edge_attr[mask]
        if self.node_type is not None:
            data.node_type = self.node_type[subset]
        if self.edge_type is not None:
            data.edge_type = self.edge_type[mask]
        return data


def train(model, loader, optimizer, device, check_negative=True, amp=False):
    model.train()
    scaler = GradScaler(enabled=amp)
    total_loss = 0
    for batch in loader:
        batch = batch.to(device, non_blocking=True)
        if torch.isnan(batch.x).any() or torch.isnan(batch.y).any():
            raise ValueError("NaN detected in training batch")
        if check_negative and ((batch.x[:, 1] < 0).any() or (batch.y[:, 0] < 0).any()):
            raise ValueError("Negative pressures encountered in training batch")
        optimizer.zero_grad()
        with autocast(enabled=amp):
            out = model(
                batch.x,
                batch.edge_index,
                getattr(batch, "edge_attr", None),
                getattr(batch, "node_type", None),
                getattr(batch, "edge_type", None),
            )
            loss = F.mse_loss(out, batch.y.float())
        if amp:
            scaler.scale(loss).backward()
        else:
            loss.backward()
        # Clip gradients to mitigate exploding gradients that could otherwise
        # result in ``NaN`` loss values when the optimizer updates the weights.
        torch.nn.utils.clip_grad_norm_(model.parameters(), 1.0)
        if amp:
            scaler.step(optimizer)
            scaler.update()
        else:
            optimizer.step()
        total_loss += loss.item() * batch.num_graphs
    return total_loss / len(loader.dataset)


def evaluate(model, loader, device, amp=False):
    model.eval()
    total_loss = 0
    with torch.no_grad():
        for batch in loader:
<<<<<<< HEAD
            batch = batch.to(device)
            with autocast(enabled=amp):
                out = model(
                    batch.x,
                    batch.edge_index,
                    getattr(batch, "edge_attr", None),
                    getattr(batch, "node_type", None),
                    getattr(batch, "edge_type", None),
                )
                loss = F.mse_loss(out, batch.y.float())
=======
            batch = batch.to(device, non_blocking=True)
            out = model(
                batch.x,
                batch.edge_index,
                getattr(batch, "edge_attr", None),
                getattr(batch, "node_type", None),
                getattr(batch, "edge_type", None),
            )
            loss = F.mse_loss(out, batch.y.float())
>>>>>>> a8c79a9b
            total_loss += loss.item() * batch.num_graphs
    return total_loss / len(loader.dataset)


def train_sequence(
    model: nn.Module,
    loader: TorchLoader,
    edge_index: torch.Tensor,
    edge_attr: torch.Tensor,
    edge_attr_phys: torch.Tensor,
    node_type: Optional[torch.Tensor],
    edge_type: Optional[torch.Tensor],
    edge_pairs: list[tuple[int, int]],
    optimizer,
    device,
    physics_loss: bool = False,
    pressure_loss: bool = False,
    node_mask: Optional[torch.Tensor] = None,
    w_mass: float = 1.0,
    w_head: float = 1.0,
    w_edge: float = 1.0,
    amp: bool = False,
) -> tuple[float, float, float, float, float, float]:
    model.train()
    scaler = GradScaler(enabled=amp)
    total_loss = 0.0
    node_total = edge_total = mass_total = head_total = sym_total = 0.0
    node_count = int(edge_index.max()) + 1
    for X_seq, Y_seq in loader:
        X_seq = X_seq.to(device)
        if node_type is not None:
            nt = node_type.to(device)
        else:
            nt = None
        if edge_type is not None:
            et = edge_type.to(device)
        else:
            et = None
        if hasattr(model, "reset_tank_levels") and hasattr(model, "tank_indices"):
            init_press = X_seq[:, 0, model.tank_indices, 1]
            init_levels = init_press * model.tank_areas
            model.reset_tank_levels(init_levels)
        optimizer.zero_grad()
        with autocast(enabled=amp):
            with autocast(enabled=amp):
                preds = model(
                    X_seq,
                    edge_index.to(device),
                    edge_attr.to(device),
                    nt,
                    et,
                )
        if isinstance(Y_seq, dict):
            target_nodes = Y_seq['node_outputs'].to(device)
            pred_nodes = preds['node_outputs']
            if node_mask is not None:
                pred_nodes = pred_nodes[:, :, node_mask, :]
                target_nodes = target_nodes[:, :, node_mask, :]
            loss_node = F.mse_loss(pred_nodes, target_nodes)
            edge_target = Y_seq['edge_outputs'].unsqueeze(-1).to(device)
            loss_edge = F.mse_loss(preds['edge_outputs'], edge_target)
            if physics_loss:
                flows_mb = (
                    preds['edge_outputs'].squeeze(-1).permute(2, 0, 1).reshape(
                        edge_index.size(1), -1
                    )
                )
                dem_seq = X_seq[..., 0]
                if dem_seq.size(1) > 1:
                    dem_seq = torch.cat([dem_seq[:, 1:], dem_seq[:, -1:]], dim=1)
                demand_mb = dem_seq.permute(2, 0, 1).reshape(node_count, -1)
                if hasattr(model, "y_mean") and model.y_mean is not None:
                    if isinstance(model.y_mean, dict):
                        q_mean = model.y_mean["edge_outputs"].to(device)
                        q_std = model.y_std["edge_outputs"].to(device)
                        flows_mb = flows_mb * q_std + q_mean
                    else:
                        q_mean = model.y_mean[-1].to(device)
                        q_std = model.y_std[-1].to(device)
                        flows_mb = flows_mb * q_std + q_mean
                if hasattr(model, "x_mean") and model.x_mean is not None:
                    dem_mean = model.x_mean[0].to(device)
                    dem_std = model.x_std[0].to(device)
                    demand_mb = demand_mb * dem_std + dem_mean
                mass_loss = compute_mass_balance_loss(
                    flows_mb,
                    edge_index.to(device),
                    node_count,
                    demand=demand_mb,
                    node_type=nt,
                )
                sym_errors = []
                for i, j in edge_pairs:
                    if et is not None:
                        # only enforce symmetry for pipes (edge_type 0)
                        if et[i] != 0 or et[j] != 0:
                            continue
                    sym_errors.append(flows_mb[i] + flows_mb[j])
                if sym_errors:
                    sym_errors = torch.stack(sym_errors, dim=0)
                    sym_loss = torch.mean(sym_errors ** 2)
                else:
                    sym_loss = torch.tensor(0.0, device=device)
            else:
                mass_loss = torch.tensor(0.0, device=device)
                sym_loss = torch.tensor(0.0, device=device)
            if pressure_loss:
                press = preds['node_outputs'][..., 0]
                flow = preds['edge_outputs'].squeeze(-1)
                if hasattr(model, 'y_mean') and model.y_mean is not None:
                    if isinstance(model.y_mean, dict):
                        p_mean = model.y_mean['node_outputs'][0].to(device)
                        p_std = model.y_std['node_outputs'][0].to(device)
                        q_mean = model.y_mean['edge_outputs'].to(device)
                        q_std = model.y_std['edge_outputs'].to(device)
                        press = press * p_std + p_mean
                        flow = flow * q_std + q_mean
                    else:
                        press = press * model.y_std[0].to(device) + model.y_mean[0].to(device)
                head_loss = pressure_headloss_consistency_loss(
                    press,
                    flow,
                    edge_index.to(device),
                    edge_attr_phys.to(device),
                    edge_type=et,
                )
            else:
                head_loss = torch.tensor(0.0, device=device)
            loss = loss_node + w_edge * loss_edge
            if physics_loss:
                loss = loss + w_mass * (mass_loss + sym_loss)
            if pressure_loss:
                loss = loss + w_head * head_loss
        else:
            Y_seq = Y_seq.to(device)
            loss_node = loss_edge = mass_loss = sym_loss = torch.tensor(0.0, device=device)
            with autocast(enabled=amp):
                with autocast(enabled=amp):
                    loss = F.mse_loss(preds, Y_seq.float())
        if amp:
            scaler.scale(loss).backward()
            torch.nn.utils.clip_grad_norm_(model.parameters(), 1.0)
            scaler.step(optimizer)
            scaler.update()
        else:
            loss.backward()
            torch.nn.utils.clip_grad_norm_(model.parameters(), 1.0)
            optimizer.step()
        total_loss += loss.item() * X_seq.size(0)
        node_total += loss_node.item() * X_seq.size(0)
        edge_total += loss_edge.item() * X_seq.size(0)
        mass_total += mass_loss.item() * X_seq.size(0)
        head_total += head_loss.item() * X_seq.size(0)
        sym_total += sym_loss.item() * X_seq.size(0)
    denom = len(loader.dataset)
    return (
        total_loss / denom,
        node_total / denom,
        edge_total / denom,
        mass_total / denom,
        head_total / denom,
        sym_total / denom,
    )


def evaluate_sequence(
    model: nn.Module,
    loader: TorchLoader,
    edge_index: torch.Tensor,
    edge_attr: torch.Tensor,
    edge_attr_phys: torch.Tensor,
    node_type: Optional[torch.Tensor],
    edge_type: Optional[torch.Tensor],
    edge_pairs: list[tuple[int, int]],
    device,
    physics_loss: bool = False,
    pressure_loss: bool = False,
    node_mask: Optional[torch.Tensor] = None,
    w_mass: float = 1.0,
    w_head: float = 1.0,
    w_edge: float = 1.0,
    amp: bool = False,
) -> tuple[float, float, float, float, float, float]:
    model.eval()
    total_loss = 0.0
    node_total = edge_total = mass_total = head_total = sym_total = 0.0
    node_count = int(edge_index.max()) + 1
    with torch.no_grad():
        for X_seq, Y_seq in loader:
            X_seq = X_seq.to(device)
            if node_type is not None:
                nt = node_type.to(device)
            else:
                nt = None
            if edge_type is not None:
                et = edge_type.to(device)
            else:
                et = None
            if hasattr(model, "reset_tank_levels") and hasattr(model, "tank_indices"):
                init_press = X_seq[:, 0, model.tank_indices, 1]
                init_levels = init_press * model.tank_areas
                model.reset_tank_levels(init_levels)
            preds = model(
                X_seq,
                edge_index.to(device),
                edge_attr.to(device),
                nt,
                et,
            )
            if isinstance(Y_seq, dict):
                target_nodes = Y_seq['node_outputs'].to(device)
                pred_nodes = preds['node_outputs']
                if node_mask is not None:
                    pred_nodes = pred_nodes[:, :, node_mask, :]
                    target_nodes = target_nodes[:, :, node_mask, :]
                loss_node = F.mse_loss(pred_nodes, target_nodes)
                edge_target = Y_seq['edge_outputs'].unsqueeze(-1).to(device)
                loss_edge = F.mse_loss(preds['edge_outputs'], edge_target)
                if physics_loss:
                    flows_mb = (
                        preds['edge_outputs'].squeeze(-1).permute(2, 0, 1).reshape(
                            edge_index.size(1), -1
                        )
                    )
                    dem_seq = X_seq[..., 0]
                    if dem_seq.size(1) > 1:
                        dem_seq = torch.cat([dem_seq[:, 1:], dem_seq[:, -1:]], dim=1)
                    demand_mb = dem_seq.permute(2, 0, 1).reshape(node_count, -1)
                    if hasattr(model, "y_mean") and model.y_mean is not None:
                        if isinstance(model.y_mean, dict):
                            q_mean = model.y_mean["edge_outputs"].to(device)
                            q_std = model.y_std["edge_outputs"].to(device)
                            flows_mb = flows_mb * q_std + q_mean
                        else:
                            q_mean = model.y_mean[-1].to(device)
                            q_std = model.y_std[-1].to(device)
                            flows_mb = flows_mb * q_std + q_mean
                    if hasattr(model, "x_mean") and model.x_mean is not None:
                        dem_mean = model.x_mean[0].to(device)
                        dem_std = model.x_std[0].to(device)
                        demand_mb = demand_mb * dem_std + dem_mean
                    mass_loss = compute_mass_balance_loss(
                        flows_mb,
                        edge_index.to(device),
                        node_count,
                        demand=demand_mb,
                        node_type=nt,
                    )
                    sym_errors = []
                    for i, j in edge_pairs:
                        if et is not None:
                            # only enforce symmetry for pipes (edge_type 0)
                            if et[i] != 0 or et[j] != 0:
                                continue
                        sym_errors.append(flows_mb[i] + flows_mb[j])
                    if sym_errors:
                        sym_errors = torch.stack(sym_errors, dim=0)
                        sym_loss = torch.mean(sym_errors ** 2)
                    else:
                        sym_loss = torch.tensor(0.0, device=device)
                else:
                    mass_loss = torch.tensor(0.0, device=device)
                    sym_loss = torch.tensor(0.0, device=device)
                if pressure_loss:
                    press = preds['node_outputs'][..., 0]
                    flow = preds['edge_outputs'].squeeze(-1)
                    if hasattr(model, 'y_mean') and model.y_mean is not None:
                        if isinstance(model.y_mean, dict):
                            p_mean = model.y_mean['node_outputs'][0].to(device)
                            p_std = model.y_std['node_outputs'][0].to(device)
                            q_mean = model.y_mean['edge_outputs'].to(device)
                            q_std = model.y_std['edge_outputs'].to(device)
                            press = press * p_std + p_mean
                            flow = flow * q_std + q_mean
                        else:
                            press = press * model.y_std[0].to(device) + model.y_mean[0].to(device)
                    head_loss = pressure_headloss_consistency_loss(
                        press,
                        flow,
                        edge_index.to(device),
                        edge_attr_phys.to(device),
                        edge_type=et,
                    )
                else:
                    head_loss = torch.tensor(0.0, device=device)
                loss = loss_node + w_edge * loss_edge
                if physics_loss:
                    loss = loss + w_mass * (mass_loss + sym_loss)
                if pressure_loss:
                    loss = loss + w_head * head_loss
            else:
                Y_seq = Y_seq.to(device)
                loss_node = loss_edge = mass_loss = sym_loss = torch.tensor(0.0, device=device)
                loss = F.mse_loss(preds, Y_seq.float())
            total_loss += loss.item() * X_seq.size(0)
            node_total += loss_node.item() * X_seq.size(0)
        edge_total += loss_edge.item() * X_seq.size(0)
        mass_total += mass_loss.item() * X_seq.size(0)
        head_total += head_loss.item() * X_seq.size(0)
        sym_total += sym_loss.item() * X_seq.size(0)
    denom = len(loader.dataset)
    return (
        total_loss / denom,
        node_total / denom,
        edge_total / denom,
        mass_total / denom,
        head_total / denom,
        sym_total / denom,
    )

# Resolve important directories relative to the repository root so that training
# can be launched from any location.
REPO_ROOT = Path(__file__).resolve().parents[1]
DATA_DIR = REPO_ROOT / "data"
MODELS_DIR = REPO_ROOT / "models"
PLOTS_DIR = REPO_ROOT / "plots"


def main(args: argparse.Namespace):
    torch.manual_seed(args.seed)
    np.random.seed(args.seed)
    signal.signal(signal.SIGINT, _signal_handler)
    device = torch.device('cuda' if torch.cuda.is_available() else 'cpu')
    edge_index_np = np.load(args.edge_index_path)
    wn = wntr.network.WaterNetworkModel(args.inp_path)
    edge_attr = build_edge_attr(wn, edge_index_np)
    # Preserve physical units (length, diameter, roughness) for headloss
    # computations before any normalisation or log transforms.
    edge_attr_phys = torch.tensor(edge_attr.copy(), dtype=torch.float32)
    # log-transform roughness like in data generation
    edge_attr[:, 2] = np.log1p(edge_attr[:, 2])
    edge_types = build_edge_type(wn, edge_index_np)
    edge_pairs = build_edge_pairs(edge_index_np, edge_types)
    node_types = build_node_type(wn)
    loss_mask = build_loss_mask(wn).to(device)
    # Always allocate a distinct node type for tanks even if they are absent
    # from the network to ensure ``HydroConv`` learns a dedicated transform.
    num_node_types = max(int(np.max(node_types)) + 1, 2)
    num_edge_types = int(np.max(edge_types)) + 1
    edge_mean, edge_std = compute_edge_attr_stats(edge_attr)
    X_raw = np.load(args.x_path, allow_pickle=True)
    Y_raw = np.load(args.y_path, allow_pickle=True)
    seq_mode = X_raw.ndim == 4
    if not seq_mode:
        first_label = Y_raw[0]
        if isinstance(first_label, dict) or (
            isinstance(first_label, np.ndarray) and Y_raw.dtype == object
        ):
            # Treat single-step multi-task data as sequences of length one
            X_raw = X_raw[:, None, ...]
            Y_raw = np.array([
                {k: v[None, ...] for k, v in y.items()} for y in Y_raw
            ], dtype=object)
            seq_mode = True

    if seq_mode:
        data_ds = SequenceDataset(
            X_raw,
            Y_raw,
            edge_index_np,
            edge_attr,
            node_type=node_types,
            edge_type=edge_types,
        )
        loader = TorchLoader(
            data_ds,
            batch_size=args.batch_size,
            shuffle=True,
            num_workers=args.workers,
            pin_memory=torch.cuda.is_available(),
            persistent_workers=args.workers > 0,
        )
    else:
        data_list = load_dataset(
            args.x_path,
            args.y_path,
            args.edge_index_path,
            edge_attr=edge_attr,
            node_type=node_types,
            edge_type=edge_types,
        )
        loader = DataLoader(
            data_list,
            batch_size=args.batch_size,
            shuffle=True,
            num_workers=args.workers,
            pin_memory=torch.cuda.is_available(),
            persistent_workers=args.workers > 0,
        )


    if args.x_val_path and os.path.exists(args.x_val_path):
        if seq_mode:
            Xv = np.load(args.x_val_path, allow_pickle=True)
            Yv = np.load(args.y_val_path, allow_pickle=True)
            if Xv.ndim == 3:
                Yv = np.array([{k: v[None, ...] for k, v in y.items()} for y in Yv], dtype=object)
                Xv = Xv[:, None, ...]
            val_ds = SequenceDataset(
                Xv,
                Yv,
                edge_index_np,
                edge_attr,
                node_type=node_types,
                edge_type=edge_types,
            )
            val_loader = TorchLoader(
                val_ds,
                batch_size=args.batch_size,
                num_workers=args.workers,
                pin_memory=torch.cuda.is_available(),
                persistent_workers=args.workers > 0,
            )
            val_list = val_ds
        else:
            val_list = load_dataset(
                args.x_val_path,
                args.y_val_path,
                args.edge_index_path,
                edge_attr=edge_attr,
                node_type=node_types,
                edge_type=edge_types,
            )
            val_loader = DataLoader(
                val_list,
                batch_size=args.batch_size,
                num_workers=args.workers,
                pin_memory=torch.cuda.is_available(),
                persistent_workers=args.workers > 0,
            )
    else:
        val_list = []
        val_loader = None

    if args.normalize:
        if seq_mode:
            x_mean, x_std, y_mean, y_std = compute_sequence_norm_stats(
                X_raw, Y_raw
            )
            apply_sequence_normalization(
                data_ds,
                x_mean,
                x_std,
                y_mean,
                y_std,
                edge_mean,
                edge_std,
            )
            if isinstance(val_list, SequenceDataset):
                apply_sequence_normalization(
                    val_list,
                    x_mean,
                    x_std,
                    y_mean,
                    y_std,
                    edge_mean,
                    edge_std,
                )
        else:
            x_mean, x_std, y_mean, y_std = compute_norm_stats(data_list)
            apply_normalization(
                data_list, x_mean, x_std, y_mean, y_std, edge_mean, edge_std
            )
            if val_list:
                apply_normalization(
                    val_list, x_mean, x_std, y_mean, y_std, edge_mean, edge_std
                )
        print("Target normalization stats:")
        if isinstance(y_mean, dict):
            print(
                "Pressure mean/std:",
                y_mean["node_outputs"][0].item(),
                y_std["node_outputs"][0].item(),
            )
            print(
                "Chlorine mean/std:",
                y_mean["node_outputs"][1].item(),
                y_std["node_outputs"][1].item(),
            )
        else:
            if len(y_mean) >= 2:
                print("Pressure mean/std:", y_mean[0].item(), y_std[0].item())
                print("Chlorine mean/std:", y_mean[1].item(), y_std[1].item())
    else:
        x_mean = x_std = y_mean = y_std = None

    if not seq_mode:
        if args.neighbor_sampling:
            sample_size = args.cluster_batch_size or max(1, int(0.2 * data_list[0].num_nodes))
            data_list = NeighborSampleDataset(data_list, edge_index_np, sample_size)
        loader = DataLoader(
            data_list,
            batch_size=args.batch_size,
            shuffle=True,
            num_workers=args.workers,
            pin_memory=torch.cuda.is_available(),
            persistent_workers=args.workers > 0,
        )
        if val_loader is not None:
            val_loader = DataLoader(
                NeighborSampleDataset(val_list, edge_index_np, sample_size),
                batch_size=args.batch_size,
                num_workers=args.workers,
                pin_memory=torch.cuda.is_available(),
                persistent_workers=args.workers > 0,
            )
        elif args.cluster_batch_size > 0:
            clusters = partition_graph_greedy(edge_index_np, data_list[0].num_nodes, args.cluster_batch_size)
            data_list = ClusterSampleDataset(data_list, clusters)
            loader = DataLoader(
                data_list,
                batch_size=args.batch_size,
                shuffle=True,
                num_workers=args.workers,
                pin_memory=torch.cuda.is_available(),
                persistent_workers=args.workers > 0,
            )
            if val_loader is not None:
                val_loader = DataLoader(
                    ClusterSampleDataset(val_list, clusters),
                    batch_size=args.batch_size,
                    num_workers=args.workers,
                    pin_memory=torch.cuda.is_available(),
                    persistent_workers=args.workers > 0,
                )

    expected_in_dim = 4 + len(wn.pump_name_list)

    if seq_mode:
        sample_dim = data_ds.X.shape[-1]
        if sample_dim != expected_in_dim:
            raise ValueError(
                f"Dataset provides {sample_dim} features per node but the network "
                f"defines {len(wn.pump_name_list)} pumps (expected {expected_in_dim}).\n"
                "Re-generate the training data with pump control inputs using scripts/data_generation.py."
            )
        if getattr(data_ds, "multi", False):
            model = MultiTaskGNNSurrogate(
                in_channels=sample_dim,
                hidden_channels=args.hidden_dim,
                edge_dim=edge_attr.shape[1],
                node_output_dim=2,
                edge_output_dim=1,
                num_layers=args.num_layers,
                use_attention=args.use_attention,
                gat_heads=args.gat_heads,
                dropout=args.dropout,
                residual=args.residual,
                rnn_hidden_dim=args.rnn_hidden_dim,
                share_weights=args.share_weights,
                num_node_types=num_node_types,
                num_edge_types=num_edge_types,
            ).to(device)
            tank_indices = [i for i, n in enumerate(wn.node_name_list) if n in wn.tank_name_list]
            model.tank_indices = torch.tensor(tank_indices, device=device, dtype=torch.long)
            areas = []
            for name in wn.tank_name_list:
                node = wn.get_node(name)
                diam = getattr(node, "diameter", 0.0)
                areas.append(np.pi * (float(diam) ** 2) / 4.0)
            model.tank_areas = torch.tensor(areas, device=device)
            tank_edges = []
            tank_signs = []
            for idx in tank_indices:
                src = np.where(edge_index_np[0] == idx)[0]
                tgt = np.where(edge_index_np[1] == idx)[0]
                tank_edges.append(torch.tensor(np.concatenate([src, tgt]), dtype=torch.long, device=device))
                signs = np.concatenate([-np.ones(len(src)), np.ones(len(tgt))])
                tank_signs.append(torch.tensor(signs, dtype=torch.float32, device=device))
            model.tank_edges = tank_edges
            model.tank_signs = tank_signs
            model.reset_tank_levels(batch_size=1, device=device)
        else:
            model = RecurrentGNNSurrogate(
                in_channels=sample_dim,
                hidden_channels=args.hidden_dim,
                edge_dim=edge_attr.shape[1],
                output_dim=args.output_dim,
                num_layers=args.num_layers,
                use_attention=args.use_attention,
                gat_heads=args.gat_heads,
                dropout=args.dropout,
                residual=args.residual,
                rnn_hidden_dim=args.rnn_hidden_dim,
                share_weights=args.share_weights,
                num_node_types=num_node_types,
                num_edge_types=num_edge_types,
            ).to(device)
            tank_indices = [i for i, n in enumerate(wn.node_name_list) if n in wn.tank_name_list]
            model.tank_indices = torch.tensor(tank_indices, device=device, dtype=torch.long)
            areas = []
            for name in wn.tank_name_list:
                node = wn.get_node(name)
                diam = getattr(node, "diameter", 0.0)
                areas.append(np.pi * (float(diam) ** 2) / 4.0)
            model.tank_areas = torch.tensor(areas, device=device)
            tank_edges = []
            tank_signs = []
            for idx in tank_indices:
                src = np.where(edge_index_np[0] == idx)[0]
                tgt = np.where(edge_index_np[1] == idx)[0]
                tank_edges.append(torch.tensor(np.concatenate([src, tgt]), dtype=torch.long, device=device))
                signs = np.concatenate([-np.ones(len(src)), np.ones(len(tgt))])
                tank_signs.append(torch.tensor(signs, dtype=torch.float32, device=device))
            model.tank_edges = tank_edges
            model.tank_signs = tank_signs
            model.reset_tank_levels(batch_size=1, device=device)
    else:
        sample = data_list[0]
        if sample.num_node_features != expected_in_dim:
            raise ValueError(
                f"Dataset provides {sample.num_node_features} features per node but the network "
                f"defines {len(wn.pump_name_list)} pumps (expected {expected_in_dim}).\n"
                "Re-generate the training data with pump control inputs using scripts/data_generation.py."
            )
        model = GCNEncoder(
            in_channels=sample.num_node_features,
            hidden_channels=args.hidden_dim,
            out_channels=args.output_dim,
            num_layers=args.num_layers,
            dropout=args.dropout,
            activation=args.activation,
            residual=args.residual,
            edge_dim=edge_attr.shape[1],
            use_attention=args.use_attention,
            gat_heads=args.gat_heads,
            share_weights=args.share_weights,
            num_node_types=num_node_types,
            num_edge_types=num_edge_types,
        ).to(device)

    # expose normalization stats on the model for later un-normalisation
    if args.normalize:
        if seq_mode and getattr(data_ds, "multi", False):
            # for multi-task sequence data retain separate stats for node and
            # edge outputs so physics losses can un-normalize correctly
            model.y_mean = y_mean
            model.y_std = y_std
        else:
            model.y_mean = y_mean
            model.y_std = y_std
        model.x_mean = x_mean
        model.x_std = x_std
    else:
        model.x_mean = model.x_std = model.y_mean = model.y_std = None

    optimizer = torch.optim.Adam(
        model.parameters(), lr=args.lr, weight_decay=args.weight_decay
    )
    scheduler = ReduceLROnPlateau(optimizer, mode='min', factor=0.5, patience=6)

    # prepare logging
    run_name = args.run_name or datetime.now().strftime("%Y%m%d_%H%M%S")
    base, ext = os.path.splitext(args.output)
    model_path = f"{base}_{run_name}{ext}"
    norm_path = f"{base}_{run_name}_norm.npz"
    log_path = os.path.join(DATA_DIR, f"training_{run_name}.log")
    losses = []
    with open(log_path, "w") as f:
        f.write(f"timestamp: {datetime.now().isoformat()}\n")
        f.write(f"args: {vars(args)}\n")
        f.write(f"seed: {args.seed}\n")
        f.write(f"device: {device}\n")
        f.write("epoch,train_loss,val_loss,lr\n")
        best_val = float("inf")
        patience = 0
        for epoch in range(args.epochs):
            if seq_mode:
                loss_tuple = train_sequence(
                    model,
                    loader,
                    data_ds.edge_index,
                    data_ds.edge_attr,
                    edge_attr_phys,
                    data_ds.node_type,
                    data_ds.edge_type,
                    edge_pairs,
                    optimizer,
                    device,
                    physics_loss=args.physics_loss,
                    pressure_loss=args.pressure_loss,
                    node_mask=loss_mask,
                    w_mass=args.w_mass,
                    w_head=args.w_head,
                    w_edge=args.w_edge,
                    amp=args.amp,
                )
                loss = loss_tuple[0]
                node_l, edge_l, mass_l, head_l, sym_l = loss_tuple[1:]
                if val_loader is not None:
                    val_tuple = evaluate_sequence(
                        model,
                        val_loader,
                        data_ds.edge_index,
                        data_ds.edge_attr,
                        edge_attr_phys,
                        data_ds.node_type,
                        data_ds.edge_type,
                        edge_pairs,
                        device,
                        physics_loss=args.physics_loss,
                        pressure_loss=args.pressure_loss,
                        node_mask=loss_mask,
                        w_mass=args.w_mass,
                        w_head=args.w_head,
                        w_edge=args.w_edge,
                        amp=args.amp,
                    )
                    val_loss = val_tuple[0]
                else:
                    val_loss = loss
            else:
                loss = train(
                    model,
                    loader,
                    optimizer,
                    device,
                    check_negative=not args.normalize,
                    amp=args.amp,
                )
                if val_loader is not None:
                    val_loss = evaluate(model, val_loader, device, amp=args.amp)
                else:
                    val_loss = loss
            scheduler.step(val_loss)
            curr_lr = optimizer.param_groups[0]['lr']
            losses.append((loss, val_loss))
            f.write(f"{epoch},{loss:.6f},{val_loss:.6f},{curr_lr:.6e}\n")
            if args.physics_loss and seq_mode:
                msg = (
                    f"Epoch {epoch}: node={node_l:.3f}, edge={edge_l:.3f}, "
                    f"mass={mass_l:.3f}, sym={sym_l:.3f}"
                )
                if args.pressure_loss:
                    msg += f", head={head_l:.3f}"
                print(msg)
            if val_loss < best_val - 1e-6:
                best_val = val_loss
                patience = 0
                os.makedirs(os.path.dirname(model_path), exist_ok=True)
                torch.save(model.state_dict(), model_path)
                if x_mean is not None:
                    if isinstance(y_mean, dict):
                        np.savez(
                            norm_path,
                            x_mean=x_mean.numpy(),
                            x_std=x_std.numpy(),
                            y_mean_node=y_mean["node_outputs"].numpy(),
                            y_std_node=y_std["node_outputs"].numpy(),
                            y_mean_edge=y_mean["edge_outputs"].numpy(),
                            y_std_edge=y_std["edge_outputs"].numpy(),
                            edge_mean=edge_mean.numpy(),
                            edge_std=edge_std.numpy(),
                        )
                    else:
                        np.savez(
                            norm_path,
                            x_mean=x_mean.numpy(),
                            x_std=x_std.numpy(),
                            y_mean=y_mean.numpy(),
                            y_std=y_std.numpy(),
                            edge_mean=edge_mean.numpy(),
                            edge_std=edge_std.numpy(),
                        )
            else:
                patience += 1
            if interrupted:
                break
            if patience >= args.early_stop_patience:
                break
        if interrupted:
            handle_keyboard_interrupt(model_path)

    os.makedirs(PLOTS_DIR, exist_ok=True)
    # plot loss curve
    if losses:
        tr = [l[0] for l in losses]
        vl = [l[1] for l in losses]
        plt.figure()
        plt.loglog(tr, label="train")
        plt.loglog(vl, label="val")
        plt.legend()
        plt.xlabel("Epoch")
        plt.ylabel("Loss")
        plt.tight_layout()
        plt.savefig(os.path.join(PLOTS_DIR, f"loss_curve_{run_name}.png"))
        plt.close()

    # scatter plot of predictions vs actual on test set
    if args.x_test_path and os.path.exists(args.x_test_path):
        if seq_mode:
            Xt = np.load(args.x_test_path, allow_pickle=True)
            Yt = np.load(args.y_test_path, allow_pickle=True)
            if Xt.ndim == 3:
                Yt = np.array([{k: v[None, ...] for k, v in y.items()} for y in Yt], dtype=object)
                Xt = Xt[:, None, ...]
            test_ds = SequenceDataset(
                Xt,
                Yt,
                edge_index_np,
                edge_attr,
                node_type=node_types,
                edge_type=edge_types,
            )
            if args.normalize:
                apply_sequence_normalization(
                    test_ds,
                    x_mean,
                    x_std,
                    y_mean,
                    y_std,
                    edge_mean,
                    edge_std,
                )
            test_loader = TorchLoader(
                test_ds,
                batch_size=args.batch_size,
                num_workers=args.workers,
                pin_memory=torch.cuda.is_available(),
                persistent_workers=args.workers > 0,
            )
        else:
            test_list = load_dataset(
                args.x_test_path,
                args.y_test_path,
                args.edge_index_path,
                edge_attr=edge_attr,
                node_type=node_types,
                edge_type=edge_types,
            )
            if args.normalize:
                apply_normalization(test_list, x_mean, x_std, y_mean, y_std, edge_mean, edge_std)
            test_loader = DataLoader(
                test_list,
                batch_size=args.batch_size,
                num_workers=args.workers,
                pin_memory=torch.cuda.is_available(),
                persistent_workers=args.workers > 0,
            )
        model.load_state_dict(torch.load(model_path, map_location=device))
        model.eval()
        preds_p = []
        preds_c = []
        true_p = []
        true_c = []
        with torch.no_grad():
            if seq_mode:
                ei = test_ds.edge_index.to(device)
                ea = test_ds.edge_attr.to(device) if test_ds.edge_attr is not None else None
                nt = test_ds.node_type.to(device) if test_ds.node_type is not None else None
                et = test_ds.edge_type.to(device) if test_ds.edge_type is not None else None
                for X_seq, Y_seq in test_loader:
                    X_seq = X_seq.to(device)
                    with autocast(enabled=args.amp):
                        out = model(X_seq, ei, ea, nt, et)
                    if isinstance(out, dict):
                        node_pred = out["node_outputs"]
                    else:
                        node_pred = out
                    if isinstance(Y_seq, dict):
                        Y_node = Y_seq["node_outputs"].to(node_pred.device)
                    else:
                        Y_node = Y_seq.to(node_pred.device)
                    if hasattr(model, "y_mean") and model.y_mean is not None:
                        if isinstance(model.y_mean, dict):
                            y_mean_node = model.y_mean['node_outputs'].to(node_pred.device)
                            y_std_node = model.y_std['node_outputs'].to(node_pred.device)
                            node_pred = node_pred * y_std_node + y_mean_node
                            Y_node = Y_node * y_std_node + y_mean_node
                        else:
                            y_std = model.y_std.to(node_pred.device)
                            y_mean = model.y_mean.to(node_pred.device)
                            node_pred = node_pred * y_std + y_mean
                            Y_node = Y_node * y_std + y_mean
                    preds_p.extend(node_pred[..., 0].cpu().numpy().ravel())
                    preds_c.extend(node_pred[..., 1].cpu().numpy().ravel())
                    true_p.extend(Y_node[..., 0].cpu().numpy().ravel())
                    true_c.extend(Y_node[..., 1].cpu().numpy().ravel())
            else:
                for batch in test_loader:
<<<<<<< HEAD
                    batch = batch.to(device)
                    with autocast(enabled=args.amp):
                        out = model(
                            batch.x,
                            batch.edge_index,
                            getattr(batch, "edge_attr", None),
                            getattr(batch, "node_type", None),
                            getattr(batch, "edge_type", None),
                        )
=======
                    batch = batch.to(device, non_blocking=True)
                    out = model(
                        batch.x,
                        batch.edge_index,
                        getattr(batch, "edge_attr", None),
                        getattr(batch, "node_type", None),
                        getattr(batch, "edge_type", None),
                    )
>>>>>>> a8c79a9b
                    if hasattr(model, "y_mean") and model.y_mean is not None:
                        if isinstance(model.y_mean, dict):
                            y_mean_node = model.y_mean['node_outputs'].to(out.device)
                            y_std_node = model.y_std['node_outputs'].to(out.device)
                            out = out * y_std_node + y_mean_node
                            batch_y = batch.y * y_std_node + y_mean_node
                        else:
                            y_std = model.y_std.to(out.device)
                            y_mean = model.y_mean.to(out.device)
                            out = out * y_std + y_mean
                            batch_y = batch.y * y_std + y_mean
                    else:
                        batch_y = batch.y
                    preds_p.extend(out[:, 0].cpu().numpy())
                    preds_c.extend(out[:, 1].cpu().numpy())
                    true_p.extend(batch_y[:, 0].cpu().numpy())
                    true_c.extend(batch_y[:, 1].cpu().numpy())
        if preds_p:
            preds_p = np.array(preds_p)
            preds_c = np.array(preds_c)
            true_p = np.array(true_p)
            true_c = np.array(true_c)
            save_scatter_plots(true_p, preds_p, true_c, preds_c, run_name)

    print(f"Best model saved to {model_path}")


if __name__ == "__main__":
    parser = argparse.ArgumentParser(description="Train a GCN surrogate model")
    parser.add_argument(
        "--x-path",
        default=os.path.join(DATA_DIR, "X_train.npy"),
        help="Path to graph feature file",
    )
    parser.add_argument(
        "--y-path",
        default=os.path.join(DATA_DIR, "Y_train.npy"),
        help="Path to label file",
    )
    parser.add_argument(
        "--edge-index-path",
        default=os.path.join(DATA_DIR, "edge_index.npy"),
        help="Path to edge index file (used with matrix-format datasets)",
    )
    parser.add_argument(
        "--x-val-path",
        default=os.path.join(DATA_DIR, "X_val.npy"),
        help="Validation features",
    )
    parser.add_argument(
        "--y-val-path",
        default=os.path.join(DATA_DIR, "Y_val.npy"),
        help="Validation labels",
    )
    parser.add_argument(
        "--x-test-path",
        default=os.path.join(DATA_DIR, "X_test.npy"),
        help="Test features",
    )
    parser.add_argument(
        "--y-test-path",
        default=os.path.join(DATA_DIR, "Y_test.npy"),
        help="Test labels",
    )
    parser.add_argument(
        "--epochs",
        type=int,
        default=50,
        help="Number of training epochs",
    )
    parser.add_argument(
        "--batch-size",
        type=int,
        default=32,
        help="Training batch size",
    )
    parser.add_argument(
        "--workers",
        type=int,
        default=5,
        help="Number of DataLoader workers",
    )
    parser.add_argument(
        "--hidden-dim",
        type=int,
        default=64,
        help="Hidden dimension",
    )
    parser.add_argument("--use-attention", action="store_true",
                        help="Use GATConv instead of HydroConv for graph convolution")
    parser.add_argument("--gat-heads", type=int, default=4,
                        help="Number of attention heads for GATConv (if attention is enabled)")
    parser.add_argument("--dropout", type=float, default=0.1,
                        help="Dropout rate applied after each GNN layer")
    parser.add_argument("--num-layers", type=int, default=4,
                        help="Number of convolutional layers in the GNN model")
    parser.add_argument(
        "--activation",
        default="relu",
        help="Activation function (relu, gelu, etc.)",
    )
    parser.add_argument(
        "--residual",
        action="store_true",
        help="Use residual connections",
    )
    parser.add_argument(
        "--share-weights",
        action="store_true",
        help="Reuse the same convolution weights across GNN layers",
    )
    parser.add_argument(
        "--rnn-hidden-dim",
        type=int,
        default=64,
        help="Hidden dimension of the recurrent layer when sequence data is used",
    )
    parser.add_argument(
        "--output-dim",
        type=int,
        default=2,
        help="Dimension of the regression target",
    )
    parser.add_argument(
        "--lr",
        type=float,
        default=1e-3,
        help="Learning rate",
    )
    parser.add_argument(
        "--weight-decay",
        type=float,
        default=1e-5,
        help="L2 regularization factor for optimizer",
    )
    parser.add_argument(
        "--log-every",
        type=int,
        default=10,
        help="Log every n epochs",
    )
    parser.add_argument(
        "--early-stop-patience",
        type=int,
        default=10,
        help="Early stopping patience",
    )
    parser.add_argument(
        "--normalize",
        action="store_true",
        default=True,
        help="Apply normalization to features and targets",
    )
    parser.add_argument(
        "--physics_loss",
        dest="physics_loss",
        action="store_true",
        help="Enable mass conservation loss (default)",
    )
    parser.add_argument(
        "--no-physics-loss",
        dest="physics_loss",
        action="store_false",
        help="Disable mass conservation loss",
    )
    parser.set_defaults(physics_loss=True)
    parser.add_argument(
        "--pressure_loss",
        action="store_true",
        help="Add pressure-headloss consistency penalty",
    )
    parser.set_defaults(pressure_loss=True)
    parser.add_argument(
        "--w_mass",
        type=float,
        default=1.0,
        help="Weight of the mass conservation loss term",
    )
    parser.add_argument(
        "--w_head",
        type=float,
        default=0.5,
        help="Weight of the head loss consistency term",
    )
    parser.add_argument(
        "--w_edge",
        type=float,
        default=1.0,
        help="Weight of the edge (flow) loss term",
    )
    parser.add_argument(
        "--cluster-batch-size",
        type=int,
        default=0,
        help="Number of nodes per cluster for sparse training (0 disables)",
    )
    parser.add_argument(
        "--neighbor-sampling",
        action="store_true",
        help="Use random neighbor sampling instead of clustering",
    )
    parser.add_argument(
        "--amp",
        dest="amp",
        action="store_true",
        help="Enable mixed precision training",
    )
    parser.add_argument(
        "--no-amp",
        dest="amp",
        action="store_false",
        help="Disable mixed precision training",
    )
    parser.set_defaults(amp=True)
    parser.add_argument("--seed", type=int, default=42, help="Random seed")
    parser.add_argument("--run-name", default="", help="Optional run name")
    parser.add_argument(
        "--inp-path",
        default=os.path.join(REPO_ROOT, "CTown.inp"),
        help="EPANET input file used to determine the number of pumps",
    )
    parser.add_argument(
        "--output",
        default=os.path.join(MODELS_DIR, "gnn_surrogate.pth"),
        help="Output model file base path",
    )
    args = parser.parse_args()
    main(args)<|MERGE_RESOLUTION|>--- conflicted
+++ resolved
@@ -1012,8 +1012,7 @@
     total_loss = 0
     with torch.no_grad():
         for batch in loader:
-<<<<<<< HEAD
-            batch = batch.to(device)
+            batch = batch.to(device, non_blocking=True)
             with autocast(enabled=amp):
                 out = model(
                     batch.x,
@@ -1023,17 +1022,6 @@
                     getattr(batch, "edge_type", None),
                 )
                 loss = F.mse_loss(out, batch.y.float())
-=======
-            batch = batch.to(device, non_blocking=True)
-            out = model(
-                batch.x,
-                batch.edge_index,
-                getattr(batch, "edge_attr", None),
-                getattr(batch, "node_type", None),
-                getattr(batch, "edge_type", None),
-            )
-            loss = F.mse_loss(out, batch.y.float())
->>>>>>> a8c79a9b
             total_loss += loss.item() * batch.num_graphs
     return total_loss / len(loader.dataset)
 
@@ -1914,8 +1902,8 @@
                     true_c.extend(Y_node[..., 1].cpu().numpy().ravel())
             else:
                 for batch in test_loader:
-<<<<<<< HEAD
-                    batch = batch.to(device)
+
+                    batch = batch.to(device, non_blocking=True)
                     with autocast(enabled=args.amp):
                         out = model(
                             batch.x,
@@ -1924,16 +1912,6 @@
                             getattr(batch, "node_type", None),
                             getattr(batch, "edge_type", None),
                         )
-=======
-                    batch = batch.to(device, non_blocking=True)
-                    out = model(
-                        batch.x,
-                        batch.edge_index,
-                        getattr(batch, "edge_attr", None),
-                        getattr(batch, "node_type", None),
-                        getattr(batch, "edge_type", None),
-                    )
->>>>>>> a8c79a9b
                     if hasattr(model, "y_mean") and model.y_mean is not None:
                         if isinstance(model.y_mean, dict):
                             y_mean_node = model.y_mean['node_outputs'].to(out.device)
