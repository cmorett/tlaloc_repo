--- conflicted
+++ resolved
@@ -311,12 +311,10 @@
         self.rnn = nn.LSTM(hidden_channels, rnn_hidden_dim, batch_first=True)
         self.time_att = MultiheadAttention(rnn_hidden_dim, num_heads=4, batch_first=True)
         self.node_decoder = nn.Linear(rnn_hidden_dim, node_output_dim)
-<<<<<<< HEAD
+        codex/improve-flow-decoder-with-physics-aware-model
         self.edge_decoder = nn.Linear(rnn_hidden_dim * 3, edge_output_dim)
         self.energy_decoder = nn.Linear(rnn_hidden_dim, energy_output_dim)
-=======
-        self.edge_decoder = nn.Linear(rnn_hidden_dim * 2, edge_output_dim)
->>>>>>> 4fd380f0
+
 
     def reset_tank_levels(
         self,
