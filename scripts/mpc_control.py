--- conflicted
+++ resolved
@@ -1,10 +1,8 @@
 import argparse
 import time
 from typing import Dict, List
-<<<<<<< HEAD
 import os
-=======
->>>>>>> ad0c56bc
+
 
 import numpy as np
 import pandas as pd
@@ -48,7 +46,7 @@
     return wn, node_to_index, wn.pump_name_list, edge_index
 
 
-<<<<<<< HEAD
+
 def load_surrogate_model(device: torch.device, path: str = "models/gnn_surrogate.pth") -> GNNSurrogate:
     """Load trained GNN surrogate weights.
 
@@ -70,12 +68,6 @@
         )
     model = GNNSurrogate(in_dim=4, hidden_dim=64, out_dim=2).to(device)
     state = torch.load(path, map_location=device)
-=======
-def load_surrogate_model(device: torch.device) -> GNNSurrogate:
-    """Load trained GNN surrogate weights."""
-    model = GNNSurrogate(in_dim=4, hidden_dim=64, out_dim=2).to(device)
-    state = torch.load("models/gnn_surrogate.pth", map_location=device)
->>>>>>> ad0c56bc
     model.load_state_dict(state)
     model.eval()
     return model
@@ -241,15 +233,11 @@
     device = torch.device("cuda" if torch.cuda.is_available() else "cpu")
     wn, node_to_index, pump_names, edge_index = load_network("CTown.inp")
     edge_index = edge_index.to(device)
-<<<<<<< HEAD
     try:
         model = load_surrogate_model(device)
     except FileNotFoundError as e:
         print(e)
         return
-=======
-    model = load_surrogate_model(device)
->>>>>>> ad0c56bc
 
     simulate_closed_loop(
         wn, model, edge_index, args.horizon, args.iterations, node_to_index, pump_names, device
