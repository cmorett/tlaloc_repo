--- conflicted
+++ resolved
@@ -163,15 +163,8 @@
     torch.save(state, path)
 
     model = load_surrogate_model(torch.device('cpu'), path=str(path), use_jit=False)
-<<<<<<< HEAD
+
     norm = model.encoder.norms[0]
     shape = getattr(norm, 'normalized_shape', None)
     dim = shape[0] if shape is not None else norm.in_channels
-    assert dim == hidden
-=======
-    
-    norm = model.encoder.norms[0]
-    shape = getattr(norm, 'normalized_shape', None)
-    dim = shape[0] if shape is not None else norm.in_channels
-    assert dim == hidden
->>>>>>> 63c8063b
+    assert dim == hidden