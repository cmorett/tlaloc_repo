import torch
import pytest
import os
from pathlib import Path
import sys
import numpy as np

sys.path.append(str(Path(__file__).resolve().parents[1]))
from scripts.mpc_control import load_surrogate_model


def test_load_surrogate_renames_old_keys(tmp_path):
    state = {
        'conv1.bias': torch.zeros(4),
        'conv1.lin.weight': torch.zeros(4, 2),
        'conv2.bias': torch.zeros(2),
        'conv2.lin.weight': torch.zeros(2, 4)
    }
    path = tmp_path / 'model_old.pth'
    torch.save(state, path)
    model = load_surrogate_model(torch.device('cpu'), path=str(path), use_jit=False)
    assert model.layers[0].out_channels == 4
    assert model.layers[-1].out_channels == 2


def test_load_surrogate_detects_nan(tmp_path):
    state = {
        'layers.0.weight': torch.full((3, 2), float('nan')),
        'layers.0.bias': torch.zeros(3),
        'layers.1.weight': torch.zeros(1, 3),
        'layers.1.bias': torch.zeros(1)
    }
    path = tmp_path / 'model_nan.pth'
    torch.save(state, path)
    with pytest.raises(ValueError):
        load_surrogate_model(torch.device('cpu'), path=str(path), use_jit=False)


def test_load_surrogate_selects_latest(tmp_path, monkeypatch):
    models_dir = tmp_path / "models"
    models_dir.mkdir()

    older = {
        'conv1.lin.weight': torch.zeros(1, 1),
        'conv1.bias': torch.zeros(1),
        'conv2.lin.weight': torch.zeros(1, 1),
        'conv2.bias': torch.zeros(1)
    }
    newer = {
        'conv1.lin.weight': torch.zeros(2, 2),
        'conv1.bias': torch.zeros(2),
        'conv2.lin.weight': torch.zeros(1, 2),
        'conv2.bias': torch.zeros(1)
    }
    old_path = models_dir / 'old.pth'
    new_path = models_dir / 'new.pth'
    torch.save(older, old_path)
    torch.save(newer, new_path)
    os.utime(old_path, (os.path.getmtime(old_path) - 10, os.path.getmtime(old_path) - 10))

    # Ensure function searches within our temporary repository
    monkeypatch.setattr('scripts.mpc_control.REPO_ROOT', tmp_path)

    model = load_surrogate_model(torch.device('cpu'), use_jit=False)
    assert model.layers[0].out_channels == 2


def test_load_surrogate_handles_multitask_norm(tmp_path):
    state = {
        'conv1.lin.weight': torch.zeros(1, 1),
        'conv1.bias': torch.zeros(1),
        'conv2.lin.weight': torch.zeros(1, 1),
        'conv2.bias': torch.zeros(1),
    }
    path = tmp_path / 'model.pth'
    torch.save(state, path)
    np.savez(
        tmp_path / 'model_norm.npz',
        x_mean=np.zeros(1),
        x_std=np.ones(1),
        y_mean_node=np.zeros(1),
        y_std_node=np.ones(1),
        y_mean_edge=np.zeros(1),
        y_std_edge=np.ones(1),
    )
    model = load_surrogate_model(torch.device('cpu'), path=str(path), use_jit=False)
    assert model.y_mean is not None
    assert model.y_mean_energy is None
    assert model.y_std_energy is None


def test_load_surrogate_loads_edge_norm(tmp_path):
    state = {
        'conv1.lin.weight': torch.zeros(1, 1),
        'conv1.bias': torch.zeros(1),
        'conv2.lin.weight': torch.zeros(1, 1),
        'conv2.bias': torch.zeros(1),
    }
    path = tmp_path / 'model.pth'
    torch.save(state, path)
    np.savez(
        tmp_path / 'model_norm.npz',
        x_mean=np.zeros(1),
        x_std=np.ones(1),
        y_mean=np.zeros(1),
        y_std=np.ones(1),
        edge_mean=np.array([1.0, 2.0]),
        edge_std=np.array([3.0, 4.0]),
    )
    model = load_surrogate_model(torch.device('cpu'), path=str(path), use_jit=False)
    assert torch.allclose(model.edge_mean.cpu(), torch.tensor([1.0, 2.0]))
    assert torch.allclose(model.edge_std.cpu(), torch.tensor([3.0, 4.0]))


def test_load_surrogate_gatconv_edge_dim(tmp_path):
    from torch_geometric.nn import GATConv

    heads = 2
    in_c = 3
    out_per_head = 4
    edge_dim = 5
    state = {
        'layers.0.lin_src.weight': torch.zeros(heads * out_per_head, in_c),
        'layers.0.att_src': torch.zeros(1, heads, out_per_head),
        'layers.0.att_dst': torch.zeros(1, heads, out_per_head),
        'layers.0.att_edge': torch.zeros(1, heads, out_per_head),
        'layers.0.lin_edge.weight': torch.zeros(heads * out_per_head, edge_dim),
        'layers.0.bias': torch.zeros(heads * out_per_head),
        'layers.1.weight': torch.zeros(1, heads * out_per_head),
        'layers.1.bias': torch.zeros(1),
    }
    path = tmp_path / 'gat.pth'
    torch.save(state, path)

    model = load_surrogate_model(torch.device('cpu'), path=str(path), use_jit=False)
    assert isinstance(model.layers[0], GATConv)
    assert model.edge_dim == edge_dim


def test_load_surrogate_gatconv_hidden_dim(tmp_path):
    heads = 3
    in_c = 4
    out_per_head = 5
    edge_dim = 2
    hidden = heads * out_per_head
    state = {
        'layers.0.lin_src.weight': torch.zeros(heads * out_per_head, in_c),
        'layers.0.att_src': torch.zeros(1, heads, out_per_head),
        'layers.0.att_dst': torch.zeros(1, heads, out_per_head),
        'layers.0.att_edge': torch.zeros(1, heads, out_per_head),
        'layers.0.lin_edge.weight': torch.zeros(heads * out_per_head, edge_dim),
        'layers.0.bias': torch.zeros(heads * out_per_head),
        'node_decoder.weight': torch.zeros(2, 16),
        'node_decoder.bias': torch.zeros(2),
        'edge_decoder.weight': torch.zeros(1, 48),
        'edge_decoder.bias': torch.zeros(1),
        'rnn.weight_ih_l0': torch.zeros(64, hidden),
        'rnn.weight_hh_l0': torch.zeros(64, 16),
        'rnn.bias_ih_l0': torch.zeros(64),
        'rnn.bias_hh_l0': torch.zeros(64),
    }
    path = tmp_path / 'model.pth'
    torch.save(state, path)

    model = load_surrogate_model(torch.device('cpu'), path=str(path), use_jit=False)
<<<<<<< HEAD
    norm = model.encoder.norms[0]
    shape = getattr(norm, 'normalized_shape', None)
    dim = shape[0] if shape is not None else norm.in_channels
    assert dim == hidden
=======
    norm0 = model.encoder.norms[0]
    if hasattr(norm0, "normalized_shape"):
        assert norm0.normalized_shape[0] == hidden
    else:
        assert getattr(norm0, "in_channels", None) == hidden
>>>>>>> b0ce3044
<|MERGE_RESOLUTION|>--- conflicted
+++ resolved
@@ -163,15 +163,8 @@
     torch.save(state, path)
 
     model = load_surrogate_model(torch.device('cpu'), path=str(path), use_jit=False)
-<<<<<<< HEAD
+    
     norm = model.encoder.norms[0]
     shape = getattr(norm, 'normalized_shape', None)
     dim = shape[0] if shape is not None else norm.in_channels
     assert dim == hidden
-=======
-    norm0 = model.encoder.norms[0]
-    if hasattr(norm0, "normalized_shape"):
-        assert norm0.normalized_shape[0] == hidden
-    else:
-        assert getattr(norm0, "in_channels", None) == hidden
->>>>>>> b0ce3044
